--- conflicted
+++ resolved
@@ -59,14 +59,9 @@
         Assert (duh[0].size() == dim+2+this->n_compositional_fields(),ExcInternalError());
 
         typename MaterialModel::Interface<dim>::MaterialModelInputs in(n_quadrature_points,
-<<<<<<< HEAD
                                                                        this->n_compositional_fields());
-        typename MaterialModel::Interface<dim>::MaterialModelOutputs out(n_quadrature_points);
-=======
-            this->n_compositional_fields());
         typename MaterialModel::Interface<dim>::MaterialModelOutputs out(n_quadrature_points,
             this->n_compositional_fields());
->>>>>>> 95b45ecf
 
         in.position = evaluation_points;
         for (unsigned int q=0; q<n_quadrature_points; ++q)
