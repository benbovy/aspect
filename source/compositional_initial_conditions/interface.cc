/*
  Copyright (C) 2011, 2012 by the authors of the ASPECT code.

  This file is part of ASPECT.

  ASPECT is free software; you can redistribute it and/or modify
  it under the terms of the GNU General Public License as published by
  the Free Software Foundation; either version 2, or (at your option)
  any later version.

  ASPECT is distributed in the hope that it will be useful,
  but WITHOUT ANY WARRANTY; without even the implied warranty of
  MERCHANTABILITY or FITNESS FOR A PARTICULAR PURPOSE.  See the
  GNU General Public License for more details.

  You should have received a copy of the GNU General Public License
  along with ASPECT; see the file doc/COPYING.  If not see
  <http://www.gnu.org/licenses/>.
*/
/*  $Id$  */


#include <aspect/global.h>
#include <aspect/compositional_initial_conditions/interface.h>

#include <deal.II/base/exceptions.h>
#include <deal.II/base/std_cxx1x/tuple.h>

#include <list>


namespace aspect
{
  namespace CompositionalInitialConditions
  {
    template <int dim>
    Interface<dim>::~Interface ()
    {}


    template <int dim>
    void
    Interface<dim>::initialize (const GeometryModel::Interface<dim>       &geometry_model_,
                                const BoundaryTemperature::Interface<dim> &boundary_temperature_)
                                // TODO check why we need boundary temperature. is this boundary composition?
    {
      geometry_model       = &geometry_model_;
      boundary_temperature = &boundary_temperature_;
    }


    template <int dim>
    void
    Interface<dim>::
    declare_parameters (dealii::ParameterHandler &prm)
    {}


    template <int dim>
    void
    Interface<dim>::parse_parameters (dealii::ParameterHandler &prm)
    {}


// -------------------------------- Deal with registering initial_conditions models and automating
// -------------------------------- their setup and selection at run time

    namespace
    {
      std_cxx1x::tuple
      <void *,
      void *,
      internal::Plugins::PluginList<Interface<2> >,
      internal::Plugins::PluginList<Interface<3> > > registered_plugins;
    }



    template <int dim>
    void
    register_initial_conditions_model (const std::string &name,
                                       const std::string &description,
                                       void (*declare_parameters_function) (ParameterHandler &),
                                       Interface<dim> *(*factory_function) ())
    {
      std_cxx1x::get<dim>(registered_plugins).register_plugin (name,
                                                               description,
                                                               declare_parameters_function,
                                                               factory_function);
    }


    template <int dim>
    Interface<dim> *
    create_initial_conditions (ParameterHandler &prm,
                               const GeometryModel::Interface<dim> &geometry_model,
                               const BoundaryTemperature::Interface<dim> &boundary_temperature)
    {
      // we need to get at the number of compositional fields here to
      // know whether we need to generate something at all.
      prm.enter_subsection ("Compositional fields");
      const unsigned int n_compositional_fields = prm.get_integer ("Number of fields");
      prm.leave_subsection ();

      if (n_compositional_fields == 0)
        return NULL;
      else
<<<<<<< HEAD
	{
	  std::string model_name;
	  prm.enter_subsection ("Compositional initial conditions");
	  {
	    model_name = prm.get ("Model name");
	  }
	  prm.leave_subsection ();

	  Interface<dim> *plugin = std_cxx1x::get<dim>(registered_plugins).create_plugin (model_name, prm);
	  plugin->initialize (geometry_model,
			      boundary_temperature);
	  return plugin;
	}
=======
        {
          std::string model_name;
          prm.enter_subsection ("Compositional initial conditions");
          {
            model_name = prm.get ("Model name");
          }
          prm.leave_subsection ();

          Interface<dim> *plugin = std_cxx1x::get<dim>(registered_plugins).create_plugin (model_name, prm);
          plugin->initialize (geometry_model,
                              boundary_temperature,
                              adiabatic_conditions);
          return plugin;
        }
>>>>>>> 41ed27d9
    }



    template <int dim>
    void
    declare_parameters (ParameterHandler &prm)
    {
      // declare the entry in the parameter file
      prm.enter_subsection ("Compositional initial conditions");
      {
        const std::string pattern_of_names
          = std_cxx1x::get<dim>(registered_plugins).get_pattern_of_names ();
        prm.declare_entry ("Model name", "function",
                           Patterns::Selection (pattern_of_names),
                           "Select one of the following models:\n\n"
                           +
                           std_cxx1x::get<dim>(registered_plugins).get_description_string());
      }
      prm.leave_subsection ();

      std_cxx1x::get<dim>(registered_plugins).declare_parameters (prm);
    }
  }
}

// explicit instantiations
namespace aspect
{
  namespace internal
  {
    namespace Plugins
    {
      template <>
      std::list<internal::Plugins::PluginList<CompositionalInitialConditions::Interface<2> >::PluginInfo> *
      internal::Plugins::PluginList<CompositionalInitialConditions::Interface<2> >::plugins = 0;
      template <>
      std::list<internal::Plugins::PluginList<CompositionalInitialConditions::Interface<3> >::PluginInfo> *
      internal::Plugins::PluginList<CompositionalInitialConditions::Interface<3> >::plugins = 0;
    }
  }

  namespace CompositionalInitialConditions
  {
#define INSTANTIATE(dim) \
  template class Interface<dim>; \
  \
  template \
  void \
  register_initial_conditions_model<dim> (const std::string &, \
                                          const std::string &, \
                                          void ( *) (ParameterHandler &), \
                                          Interface<dim> *( *) ()); \
  \
  template  \
  void \
  declare_parameters<dim> (ParameterHandler &); \
  \
  template \
  Interface<dim> * \
  create_initial_conditions<dim> (ParameterHandler &prm, \
                                  const GeometryModel::Interface<dim> &geometry_model, \
                                  const BoundaryTemperature::Interface<dim> &boundary_temperature);

    ASPECT_INSTANTIATE(INSTANTIATE)
  }
}<|MERGE_RESOLUTION|>--- conflicted
+++ resolved
@@ -105,21 +105,6 @@
       if (n_compositional_fields == 0)
         return NULL;
       else
-<<<<<<< HEAD
-	{
-	  std::string model_name;
-	  prm.enter_subsection ("Compositional initial conditions");
-	  {
-	    model_name = prm.get ("Model name");
-	  }
-	  prm.leave_subsection ();
-
-	  Interface<dim> *plugin = std_cxx1x::get<dim>(registered_plugins).create_plugin (model_name, prm);
-	  plugin->initialize (geometry_model,
-			      boundary_temperature);
-	  return plugin;
-	}
-=======
         {
           std::string model_name;
           prm.enter_subsection ("Compositional initial conditions");
@@ -128,13 +113,11 @@
           }
           prm.leave_subsection ();
 
-          Interface<dim> *plugin = std_cxx1x::get<dim>(registered_plugins).create_plugin (model_name, prm);
-          plugin->initialize (geometry_model,
-                              boundary_temperature,
-                              adiabatic_conditions);
-          return plugin;
-        }
->>>>>>> 41ed27d9
+	  Interface<dim> *plugin = std_cxx1x::get<dim>(registered_plugins).create_plugin (model_name, prm);
+	  plugin->initialize (geometry_model,
+			      boundary_temperature);
+	  return plugin;
+	}
     }
 
 
