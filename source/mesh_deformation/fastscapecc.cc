--- conflicted
+++ resolved
@@ -61,19 +61,11 @@
     template <int dim>
     void FastScapecc<dim>::initialize()
     {
-<<<<<<< HEAD
       const GeometryModel::Box<dim> *box_geometry
         = dynamic_cast<const GeometryModel::Box<dim>*>(&this->get_geometry_model());
 
       const GeometryModel::SphericalShell<dim> *spherical_geometry
         = dynamic_cast<const GeometryModel::SphericalShell<dim>*>(&this->get_geometry_model());
-=======
-        const GeometryModel::Box<dim> *box_geometry
-            = dynamic_cast<const GeometryModel::Box<dim> *>(&this->get_geometry_model());
-
-        const GeometryModel::SphericalShell<dim> *spherical_geometry
-            = dynamic_cast<const GeometryModel::SphericalShell<dim> *>(&this->get_geometry_model());
->>>>>>> 04498182
 
       if (geometry_type == GeometryType::Box)
         {
@@ -96,9 +88,6 @@
         }
       else if (geometry_type == GeometryType::SphericalShell)
         {
-<<<<<<< HEAD
-          this->get_pcout() << "Spherical Shell geometry detected. Initializing FastScape for Spherical Shell geometry..." << std::endl;
-=======
             this->get_pcout() << "Spherical Shell geometry detected. Initializing FastScape for Spherical Shell geometry..." << std::endl;
 
             // Define the center and radius of the sphere
@@ -108,12 +97,11 @@
             // Create the spherical surface mesh
             GridGenerator::hyper_sphere(surface_mesh, center, radius);
             surface_mesh.refine_global(3);
-            
+
             DoFTools::make_hanging_node_constraints(surface_mesh_dof_handler, surface_constraints);
             surface_constraints.close();
 
 
->>>>>>> 04498182
         }
       else
         {
@@ -164,41 +152,9 @@
             }
         }
 
-<<<<<<< HEAD
-      // TODO: remove or adapt (extract velocities on Healpix grid)
-      // for (const auto &cell : this->get_dof_handler().active_cell_iterators())
-      //   if (cell->is_locally_owned() && cell->at_boundary())
-      //     for (unsigned int face_no = 0; face_no < GeometryInfo<dim>::faces_per_cell; ++face_no)
-      //       if (cell->face(face_no)->at_boundary())
-      //         {
-      //           if (cell->face(face_no)->boundary_id() != relevant_boundary)
-      //             continue;
-
-      //           std::vector<Tensor<1,dim>> vel(face_corners.size());
-      //           fe_face_values.reinit(cell, face_no);
-      //           fe_face_values[this->introspection().extractors.velocities].get_function_values(this->get_solution(), vel);
-
-      //           for (unsigned int corner = 0; corner < face_corners.size(); ++corner)
-      //             {
-      //               const Point<dim> vertex = fe_face_values.quadrature_point(corner);
-
-      //               // Find the healpix index for the current point.
-      //               int index = healpix_grid.vec2pix({vertex(0), vertex(1), vertex(2)});
-
-      //               // Convert Cartesian velocity to radial velocity.
-      //               double radial_velocity = (vertex(0) * vel[corner][0] + vertex(1) * vel[corner][1] + vertex(2) * vel[corner][2])
-      //                                        / vertex.norm();
-
-      //               temporary_variables[0].push_back(vertex(dim-1) - outer_radius);   // z component
-      //               temporary_variables[1].push_back(index);
-      //               temporary_variables[2].push_back(radial_velocity * year_in_seconds);
-      //             }
-      //         }
-
-=======
       boundary_solution.compress(VectorOperation::insert);
 
-      // dealii::Functions::FEFieldFunction<2, dealii::LinearAlgebra::distributed::Vector<double>,3> 
+      // dealii::Functions::FEFieldFunction<2, dealii::LinearAlgebra::distributed::Vector<double>,3>
       //       fe_function(this->get_dof_handler(), boundary_solution, this->get_mapping());
 
       VectorTools::interpolate_boundary_values (surface_mesh_dof_handler,
@@ -215,11 +171,11 @@
 
       // Project the boundary solution onto the 2D surface mesh
       // VectorTools::project(
-      //     this->template get_mapping<2,3>(), 
+      //     this->template get_mapping<2,3>(),
       //     surface_mesh_dof_handler,
       //     surface_constraints,
       //     quadrature,
-      //     fe_function, 
+      //     fe_function,
       //     surface_solution);
   }
 
@@ -277,8 +233,7 @@
 
 
 
-   
->>>>>>> 04498182
+
       // int array_size = healpix_grid.Npix();
       std::vector<double> V(array_size);
 
@@ -381,25 +336,6 @@
           MPI_Bcast(&V[0], array_size, MPI_DOUBLE, 0, this->get_mpi_communicator());
         }
 
-<<<<<<< HEAD
-      auto healpix_velocity_function = [&](const Point<dim> &p) -> double
-      {
-        // int index = healpix_grid.vec2pix({p(0), p(1), p(2)});
-        // TODO: index from deal.ii grid?
-        int index = 0;
-        return V[index];
-      };
-
-      VectorFunctionFromScalarFunctionObject<dim> vector_function_object(
-        healpix_velocity_function,
-        dim - 1,
-        dim);
-
-      VectorTools::interpolate_boundary_values (mesh_deformation_dof_handler,
-                                                *boundary_ids.begin(),
-                                                vector_function_object,
-                                                mesh_velocity_constraints);
-=======
       // auto healpix_velocity_function = [&](const Point<dim> &p) -> double
       // {
       //   int index = healpix_grid.vec2pix({p(0), p(1), p(2)});
@@ -415,7 +351,6 @@
       //                                           *boundary_ids.begin(),
       //                                           vector_function_object,
       //                                           mesh_velocity_constraints);
->>>>>>> 04498182
     }
 
 
