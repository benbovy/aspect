# Adding a section to the manual

<<<<<<< HEAD
Next, you have to decide if the cookbook you want to contribute is a *Simple
setup* (that explains how to use one specific feature, but does not try to
reproduce any earth-like setting, see
{ref}`sec:cookbooks-simple`), a *Geophysical setup* (that
teaches how to setup a specific type of geodynamic model like a global
convection model, a subduction zone or a mid-ocean ridge, see
{ref}`sec:cookbooks-geophysical`) or a *Benchmark* (see
{ref}`sec:cookbooks-benchmarks`]). Depending on that choice,
you will then start a new `\subsubsection` in the [manual.tex][] file at the
end of the corresponding subsection (*Simple setups*, *Geophysical setups* or
*Benchmarks*). This is where your description of the model will go.
=======
:::{admonition} TODO
This section needs to be re-written to accomodate the change to sphinx documentation
:::

Then you have to decide if the cookbook you want to contribute is a *Simple
setup* (that explains how to use one specific feature, but does not try to
reproduce any earth-like setting, see
{ref}`sec:cookbooks:simple-setups`), a *Geophysical setup* (that
teaches how to setup a specific type of geodynamic model like a global
convection model, a subduction zone or a mid-ocean ridge, see
{ref}`sec:cookbooks:geophysical-setups`) or a *Benchmark* (see
{ref}`cha:benchmarks`). Depending on that choice, you will then start a new
`\subsubsection` in the
[manual.tex](https://github.com/geodynamics/aspect/tree/main/doc/manual/manual.tex)
file at the end of the corresponding subsection (Simple setups, Geophysical
setups or Benchmarks). This is where your description of the model will go.
>>>>>>> 4c1cf071

In addition to the text in the manual, you also have to create a subfolder in
the [doc/manual/cookbooks](https://github.com/geodynamics/aspect/tree/main/doc/manual/cookbooks)
directory. This is the place where all figures
and input file/code snippets that accompany the description go into.

Note also one special case: If your setup is a benchmark, you will have to put
your input file into the [benchmarks](https://github.com/geodynamics/aspect/tree/main/benchmarks) folder rather than into the
[cookbooks](https://github.com/geodynamics/aspect/tree/main/cookbooks) folder,
and you have to create the subfolder for your figures
and code snippets in the [doc/manual/cookbooks/benchmarks](https://github.com/geodynamics/aspect/tree/main/doc/manual/cookbooks/benchmarks) directory.

To give you some guidelines on how to write the section in the manual, you can
follow this general structure:

-   Start with a short description of what feature the cookbook introduces or
    what the model setup is meant to accomplish, including the relevant
    physics. Specifically, this paragraph should also address the question of
    what motivates the model. If the setup comes from a publication, make sure
    to mention that and include the reference.

-   If the model uses a new plugin, describe the new feature this plugin
    introduces and how this is implemented in the code. Ideally, this
    paragraph includes essential code snippets from the plugin file that
    complement and illustrate the description in the text. Place the code
    snippet in the corresponding subfolder you created in the
    [doc/manual/cookbooks](https://github.com/geodynamics/aspect/tree/main/doc/manual/cookbooks) directory and use the command

          \lstinline{\lstinputlisting[language=C++]{cookbooks/subfolder_name/code_snippet.cc}!

    to insert the code in the manual.tex file.

-   Explain what the important input parameters in this setup are, what values
    you set them to and why. This paragraph should give an overview of your
    model setup, including the initial conditions, boundary conditions,
    geometry, etc., and anything that is special about the setup. Ideally,
    this description includes snippets from the input file. You can place
    these snippets in the subfolder you created in the
    [doc/manual/cookbooks](https://github.com/geodynamics/aspect/tree/main/doc/manual/cookbooks)
    directory and include them in the `manual.tex` file using a command like

          \lstinputlisting[language=prmfile]{cookbooks/subfolder_name/doc/input_snippet.prm.out}

-   Show the model results in form of figures and/or plots, accompanied by an
    explanation of what happens in the model. This can also include a link to
    an animation of the model you made and uploaded somewhere, for example on
    YouTube. When creating figures or animations, you should think about the
    color scale that you use. Some colormaps &ndash; like the rainbow color
    palette that is still the default in some visualization tools &ndash; can
    obscure features present in the data and introduce artifacts because the
    rainbow color scale is not perceptually uniform. For more background on
    this topic, start here
    <https://matplotlib.org/2.0.2/users/colormaps.html>. To state some of their
    recommendations here, in most cases it is best to choose a perceptually
    uniform color palette. For representing information that has ordering,
    they recommend sequential color palettes that change in lightness/color
    incrementally like "viridis," "inferno,"
    "plasma" and "magma." For representing data that
    deviates around zero, they recommend diverging color palettes where two
    different colors change in lightness and meet at an unsaturated color in
    the middle such as "BrBG" and "RdBu." If you use a
    recent version of ParaView or VisIt, these color palettes are included
    with the preset color maps under the names given above, and you may want
    to choose one of these options rather than the default.

-   Finally, mention some ways the users could modify or extend the cookbook,
    such as parameters to vary to get new and interesting results, or to
    better understand the numerical methods or the physical processes
    occurring in the model. These can just be suggestions, or you can also
    extend on these ideas by adding subsections that illustrate how these
    modifications influence the model results.

And that's it, you have just created your first cookbook! Make a [pull
<<<<<<< HEAD
request](https://docs.github.com/en/get-started/quickstart/github-flow) to contribute it to the main repository! You can find more
information on how to do that on [our github page](https://github.com/geodynamics/aspect/blob/main/CONTRIBUTING.md).

You will get bonus points if you also create a test (see
{ref}`sec:1.8.2`) that only runs the first time step (or a lower
resolution version) of your cookbook.

:::{admonition} TODO
:class: error

This section needs substantial updating by C. Mills to update the process on how to add a section to the manual.
A number of relative links also need to be added.
:::
=======
request](https://docs.github.com/en/get-started/quickstart/github-flow) to
contribute it to the main repository! You can find more information on how to do
 that on [our github page](https://github.com/geodynamics/aspect/blob/main/CONTRIBUTING.md).

You will get bonus points if you also create a test (see
{ref}`sec:extending:writing-tests`) that only runs the first time step (or a lower
resolution version) of your cookbook.
>>>>>>> 4c1cf071
<|MERGE_RESOLUTION|>--- conflicted
+++ resolved
@@ -1,18 +1,5 @@
 # Adding a section to the manual
 
-<<<<<<< HEAD
-Next, you have to decide if the cookbook you want to contribute is a *Simple
-setup* (that explains how to use one specific feature, but does not try to
-reproduce any earth-like setting, see
-{ref}`sec:cookbooks-simple`), a *Geophysical setup* (that
-teaches how to setup a specific type of geodynamic model like a global
-convection model, a subduction zone or a mid-ocean ridge, see
-{ref}`sec:cookbooks-geophysical`) or a *Benchmark* (see
-{ref}`sec:cookbooks-benchmarks`]). Depending on that choice,
-you will then start a new `\subsubsection` in the [manual.tex][] file at the
-end of the corresponding subsection (*Simple setups*, *Geophysical setups* or
-*Benchmarks*). This is where your description of the model will go.
-=======
 :::{admonition} TODO
 This section needs to be re-written to accomodate the change to sphinx documentation
 :::
@@ -29,7 +16,6 @@
 [manual.tex](https://github.com/geodynamics/aspect/tree/main/doc/manual/manual.tex)
 file at the end of the corresponding subsection (Simple setups, Geophysical
 setups or Benchmarks). This is where your description of the model will go.
->>>>>>> 4c1cf071
 
 In addition to the text in the manual, you also have to create a subfolder in
 the [doc/manual/cookbooks](https://github.com/geodynamics/aspect/tree/main/doc/manual/cookbooks)
@@ -103,12 +89,12 @@
     modifications influence the model results.
 
 And that's it, you have just created your first cookbook! Make a [pull
-<<<<<<< HEAD
-request](https://docs.github.com/en/get-started/quickstart/github-flow) to contribute it to the main repository! You can find more
-information on how to do that on [our github page](https://github.com/geodynamics/aspect/blob/main/CONTRIBUTING.md).
+request](https://docs.github.com/en/get-started/quickstart/github-flow) to
+contribute it to the main repository! You can find more information on how to do
+ that on [our github page](https://github.com/geodynamics/aspect/blob/main/CONTRIBUTING.md).
 
 You will get bonus points if you also create a test (see
-{ref}`sec:1.8.2`) that only runs the first time step (or a lower
+{ref}`sec:extending:writing-tests`) that only runs the first time step (or a lower
 resolution version) of your cookbook.
 
 :::{admonition} TODO
@@ -116,13 +102,4 @@
 
 This section needs substantial updating by C. Mills to update the process on how to add a section to the manual.
 A number of relative links also need to be added.
-:::
-=======
-request](https://docs.github.com/en/get-started/quickstart/github-flow) to
-contribute it to the main repository! You can find more information on how to do
- that on [our github page](https://github.com/geodynamics/aspect/blob/main/CONTRIBUTING.md).
-
-You will get bonus points if you also create a test (see
-{ref}`sec:extending:writing-tests`) that only runs the first time step (or a lower
-resolution version) of your cookbook.
->>>>>>> 4c1cf071
+:::